--- conflicted
+++ resolved
@@ -75,12 +75,7 @@
     "uvicorn[standard]>=0.14.0,<1",
     "dask>=2021.1.0",
     "bowler",  # Needed for automatic repo upgrades
-<<<<<<< HEAD
-    "httpx>=0.23.3",
-    # FastAPI does not correctly pull starlette dependency on httpx see thread(https://github.com/tiangolo/fastapi/issues/5656).
-=======
     "httpx>=0.23.3",  # FastAPI does not correctly pull starlette dependency on httpx see thread(https://github.com/tiangolo/fastapi/issues/5656).
->>>>>>> f2cbf43d
 ]
 
 GCP_REQUIRED = [
@@ -146,72 +141,12 @@
     "pymssql",
 ]
 
-<<<<<<< HEAD
+ROCKSET_REQUIRED = [
+    "rockset>=1.0.3",
+]
+
 HAZELCAST_REQUIRED = [
     "hazelcast-python-client>=5.1",
-]
-
-CI_REQUIRED = (
-        [
-            "build",
-            "cryptography>=35.0,<36",
-            "flake8",
-            "black>=22.6.0,<23",
-            "isort>=5,<6",
-            "grpcio-tools>=1.47.0",
-            "grpcio-testing>=1.47.0",
-            "minio==7.1.0",
-            "mock==2.0.0",
-            "moto<4",
-            "mypy>=0.981,<0.990",
-            "mypy-protobuf==3.1",
-            "avro==1.10.0",
-            "gcsfs>=0.4.0,<=2022.01.0",
-            "urllib3>=1.25.4,<2",
-            "psutil==5.9.0",
-            "py>=1.11.0",  # https://github.com/pytest-dev/pytest/issues/10420
-            "pytest>=6.0.0,<8",
-            "pytest-cov",
-            "pytest-xdist",
-            "pytest-benchmark>=3.4.1,<4",
-            "pytest-lazy-fixture==0.6.3",
-            "pytest-timeout==1.4.2",
-            "pytest-ordering~=0.6.0",
-            "pytest-mock==1.10.4",
-            "Sphinx>4.0.0,<7",
-            "testcontainers>=3.5,<4",
-            "adlfs==0.5.9",
-            "firebase-admin>=5.2.0,<6",
-            "pre-commit",
-            "assertpy==1.1",
-            "pip-tools",
-            "pybindgen",
-            "types-protobuf~=3.19.22",
-            "types-python-dateutil",
-            "types-pytz",
-            "types-PyYAML",
-            "types-redis",
-            "types-requests",
-            "types-setuptools",
-            "types-tabulate",
-        ]
-        + GCP_REQUIRED
-        + REDIS_REQUIRED
-        + AWS_REQUIRED
-        + BYTEWAX_REQUIRED
-        + SNOWFLAKE_REQUIRED
-        + SPARK_REQUIRED
-        + POSTGRES_REQUIRED
-        + MYSQL_REQUIRED
-        + TRINO_REQUIRED
-        + GE_REQUIRED
-        + HBASE_REQUIRED
-        + CASSANDRA_REQUIRED
-        + AZURE_REQUIRED
-        + HAZELCAST_REQUIRED
-=======
-ROCKSET_REQUIRED = [
-    "rockset>=1.0.3",
 ]
 
 CI_REQUIRED = (
@@ -272,8 +207,9 @@
     + CASSANDRA_REQUIRED
     + AZURE_REQUIRED
     + ROCKSET_REQUIRED
->>>>>>> f2cbf43d
+    + HAZELCAST_REQUIRED
 )
+
 
 # rtd builds fail because of mysql not being installed in their environment.
 # We can add mysql there, but it's not strictly needed. This will be faster for builds.
@@ -566,7 +502,7 @@
             src_dir = dest_dir = package_dir
 
             if src_dir.startswith(PYTHON_CODE_PREFIX):
-                src_dir = package_dir[len(PYTHON_CODE_PREFIX):]
+                src_dir = package_dir[len(PYTHON_CODE_PREFIX) :]
             src_dir = src_dir.lstrip("/")
 
             src_dir = os.path.join(self.build_lib, src_dir)
